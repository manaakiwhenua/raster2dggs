--- conflicted
+++ resolved
@@ -16,13 +16,8 @@
 ]
 
 [tool.poetry.dependencies]
-<<<<<<< HEAD
 python = ">=3.10,<3.13"
-gdal = ">=3.6.2,<3.7"
-=======
-python = "^3.12"
-gdal = ">=3.6,<3.8"
->>>>>>> 214d2314
+gdal = ">=3.6.2,<3.8"
 geopandas = "^0.12.2"
 h3pandas = "^0.2.4"
 rioxarray = "^0.13.4"
@@ -34,11 +29,8 @@
 tqdm = "^4.66.4"
 click-log = "^0.4.0"
 rasterio = "^1.3.6"
-<<<<<<< HEAD
+dask-expr = "^1.1.2"
 rhealpixdggs = { git = "https://github.com/manaakiwhenua/rhealpixdggs-py.git", branch = "demaion/raster2dggs" }
-=======
-dask-expr = "^1.1.2"
->>>>>>> 214d2314
 
 [tool.poetry.group.dev.dependencies]
 pytest = "^7.2.2"
